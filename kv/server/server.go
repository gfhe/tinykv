package server

import (
	"context"

	"github.com/pingcap-incubator/tinykv/kv/coprocessor"
	"github.com/pingcap-incubator/tinykv/kv/storage"
	"github.com/pingcap-incubator/tinykv/kv/storage/raft_storage"
	"github.com/pingcap-incubator/tinykv/kv/transaction/latches"
	coppb "github.com/pingcap-incubator/tinykv/proto/pkg/coprocessor"
	"github.com/pingcap-incubator/tinykv/proto/pkg/kvrpcpb"
	"github.com/pingcap-incubator/tinykv/proto/pkg/tinykvpb"
	"github.com/pingcap/tidb/kv"
)

var _ tinykvpb.TinyKvServer = new(Server)

// Server is a TinyKV server, it 'faces outwards', sending and receiving messages from clients such as TinySQL.
type Server struct {
	storage storage.Storage

	// (Used in 4A/4B)
	Latches *latches.Latches

	// coprocessor API handler, out of course scope
	copHandler *coprocessor.CopHandler
}

func NewServer(storage storage.Storage) *Server {
	return &Server{
		storage: storage,
		Latches: latches.NewLatches(),
	}
}

// The below functions are Server's gRPC API (implements TinyKvServer).

<<<<<<< HEAD
// Raw API.
func (server *Server) RawGet(_ context.Context, req *kvrpcpb.RawGetRequest) (*kvrpcpb.RawGetResponse, error) {
	reader, err := server.storage.Reader(req.GetContext())
	if err != nil {
		return nil, err
	} else {
		defer reader.Close()
		v, err := reader.GetCF(req.Cf, req.Key)
		if err != nil {
			return nil, err
		}
		return &kvrpcpb.RawGetResponse{RegionError: nil, Value: v, NotFound: v == nil}, nil
	}
}

func (server *Server) RawPut(_ context.Context, req *kvrpcpb.RawPutRequest) (*kvrpcpb.RawPutResponse, error) {

	err := server.storage.Write(req.GetContext(), []storage.Modify{
		{Data: storage.Put{Cf: req.Cf, Key: req.Key, Value: req.Value}},
	})
	return nil, err
}

func (server *Server) RawDelete(_ context.Context, req *kvrpcpb.RawDeleteRequest) (*kvrpcpb.RawDeleteResponse, error) {
	err := server.storage.Write(req.GetContext(), []storage.Modify{
		{Data: storage.Delete{Cf: req.Cf, Key: req.Key}},
	})
	return nil, err
}

func (server *Server) RawScan(_ context.Context, req *kvrpcpb.RawScanRequest) (*kvrpcpb.RawScanResponse, error) {
	reader, err := server.storage.Reader(req.GetContext())
	if err != nil {
		return nil, err
	} else {
		defer reader.Close()

		var res []*kvrpcpb.KvPair
		it := reader.IterCF(req.GetCf())
		it.Seek(req.StartKey)
		for i := 0; it.Valid() && i < int(req.GetLimit()); i++ {
			item := it.Item()
			pair := new(kvrpcpb.KvPair)
			pair.Key = item.KeyCopy(nil)
			pair.Value, err = item.ValueCopy(nil)
			if err != nil {
				return nil, err
			}
			res = append(res, pair)
			it.Next()
		}
		it.Close()
		return &kvrpcpb.RawScanResponse{RegionError: nil, Kvs: res}, nil
	}
}

=======
>>>>>>> 077953e2
// Raft commands (tinykv <-> tinykv)
// Only used for RaftStorage, so trivially forward it.
func (server *Server) Raft(stream tinykvpb.TinyKv_RaftServer) error {
	return server.storage.(*raft_storage.RaftStorage).Raft(stream)
}

// Snapshot stream (tinykv <-> tinykv)
// Only used for RaftStorage, so trivially forward it.
func (server *Server) Snapshot(stream tinykvpb.TinyKv_SnapshotServer) error {
	return server.storage.(*raft_storage.RaftStorage).Snapshot(stream)
}

// Transactional API.
func (server *Server) KvGet(_ context.Context, req *kvrpcpb.GetRequest) (*kvrpcpb.GetResponse, error) {
	// Your Code Here (4B).
	return nil, nil
}

func (server *Server) KvPrewrite(_ context.Context, req *kvrpcpb.PrewriteRequest) (*kvrpcpb.PrewriteResponse, error) {
	// Your Code Here (4B).
	return nil, nil
}

func (server *Server) KvCommit(_ context.Context, req *kvrpcpb.CommitRequest) (*kvrpcpb.CommitResponse, error) {
	// Your Code Here (4B).
	return nil, nil
}

func (server *Server) KvScan(_ context.Context, req *kvrpcpb.ScanRequest) (*kvrpcpb.ScanResponse, error) {
	// Your Code Here (4C).
	return nil, nil
}

func (server *Server) KvCheckTxnStatus(_ context.Context, req *kvrpcpb.CheckTxnStatusRequest) (*kvrpcpb.CheckTxnStatusResponse, error) {
	// Your Code Here (4C).
	return nil, nil
}

func (server *Server) KvBatchRollback(_ context.Context, req *kvrpcpb.BatchRollbackRequest) (*kvrpcpb.BatchRollbackResponse, error) {
	// Your Code Here (4C).
	return nil, nil
}

func (server *Server) KvResolveLock(_ context.Context, req *kvrpcpb.ResolveLockRequest) (*kvrpcpb.ResolveLockResponse, error) {
	// Your Code Here (4C).
	return nil, nil
}

// SQL push down commands.
func (server *Server) Coprocessor(_ context.Context, req *coppb.Request) (*coppb.Response, error) {
	resp := new(coppb.Response)
	reader, err := server.storage.Reader(req.Context)
	if err != nil {
		if regionErr, ok := err.(*raft_storage.RegionError); ok {
			resp.RegionError = regionErr.RequestErr
			return resp, nil
		}
		return nil, err
	}
	switch req.Tp {
	case kv.ReqTypeDAG:
		return server.copHandler.HandleCopDAGRequest(reader, req), nil
	case kv.ReqTypeAnalyze:
		return server.copHandler.HandleCopAnalyzeRequest(reader, req), nil
	}
	return nil, nil
}<|MERGE_RESOLUTION|>--- conflicted
+++ resolved
@@ -35,65 +35,6 @@
 
 // The below functions are Server's gRPC API (implements TinyKvServer).
 
-<<<<<<< HEAD
-// Raw API.
-func (server *Server) RawGet(_ context.Context, req *kvrpcpb.RawGetRequest) (*kvrpcpb.RawGetResponse, error) {
-	reader, err := server.storage.Reader(req.GetContext())
-	if err != nil {
-		return nil, err
-	} else {
-		defer reader.Close()
-		v, err := reader.GetCF(req.Cf, req.Key)
-		if err != nil {
-			return nil, err
-		}
-		return &kvrpcpb.RawGetResponse{RegionError: nil, Value: v, NotFound: v == nil}, nil
-	}
-}
-
-func (server *Server) RawPut(_ context.Context, req *kvrpcpb.RawPutRequest) (*kvrpcpb.RawPutResponse, error) {
-
-	err := server.storage.Write(req.GetContext(), []storage.Modify{
-		{Data: storage.Put{Cf: req.Cf, Key: req.Key, Value: req.Value}},
-	})
-	return nil, err
-}
-
-func (server *Server) RawDelete(_ context.Context, req *kvrpcpb.RawDeleteRequest) (*kvrpcpb.RawDeleteResponse, error) {
-	err := server.storage.Write(req.GetContext(), []storage.Modify{
-		{Data: storage.Delete{Cf: req.Cf, Key: req.Key}},
-	})
-	return nil, err
-}
-
-func (server *Server) RawScan(_ context.Context, req *kvrpcpb.RawScanRequest) (*kvrpcpb.RawScanResponse, error) {
-	reader, err := server.storage.Reader(req.GetContext())
-	if err != nil {
-		return nil, err
-	} else {
-		defer reader.Close()
-
-		var res []*kvrpcpb.KvPair
-		it := reader.IterCF(req.GetCf())
-		it.Seek(req.StartKey)
-		for i := 0; it.Valid() && i < int(req.GetLimit()); i++ {
-			item := it.Item()
-			pair := new(kvrpcpb.KvPair)
-			pair.Key = item.KeyCopy(nil)
-			pair.Value, err = item.ValueCopy(nil)
-			if err != nil {
-				return nil, err
-			}
-			res = append(res, pair)
-			it.Next()
-		}
-		it.Close()
-		return &kvrpcpb.RawScanResponse{RegionError: nil, Kvs: res}, nil
-	}
-}
-
-=======
->>>>>>> 077953e2
 // Raft commands (tinykv <-> tinykv)
 // Only used for RaftStorage, so trivially forward it.
 func (server *Server) Raft(stream tinykvpb.TinyKv_RaftServer) error {
